from flask import Flask, request, jsonify
from threading import Timer
import faiss_utils
import subprocess
<<<<<<< HEAD
from threading import Timer
import faiss_utils
=======
import os


MEMORY_DIR = os.path.join(BASE_DIR, "agent_memory")
CONFIG_FILE = os.path.join(MEMORY_DIR, "static_config.json")
>>>>>>> 77339b61

app = Flask(__name__)

@app.route('/ask', methods=['POST'])
def ask():
    question = request.json.get('question')
    output = subprocess.run(['python3', 'agent_cli.py', question], capture_output=True, text=True)
    return jsonify({'response': output.stdout})

@app.route('/search', methods=['POST'])
def search():
    query = request.json.get('query', '')
    top_k = int(request.json.get('top_k', 5))
    results = faiss_utils.search(query, top_k=top_k)
    return jsonify({'results': results})

@app.route('/reindex', methods=['POST'])
def reindex_endpoint():
    faiss_utils.reindex()
    return jsonify({'status': 'reindexed'})

def _periodic_reindex(interval):
    faiss_utils.reindex()
    Timer(interval, _periodic_reindex, [interval]).start()

def load_config():
    if not os.path.exists(CONFIG_FILE):
        return {}
    with open(CONFIG_FILE) as f:
        try:
            return json.load(f)
        except json.JSONDecodeError:
            return {}


def save_config(cfg):
    os.makedirs(MEMORY_DIR, exist_ok=True)
    with open(CONFIG_FILE, "w") as f:
        json.dump(cfg, f, indent=2)


def valid_key(key):
    pattern = re.compile(r"^[A-Za-z0-9_\.]+$")
    return bool(pattern.match(key))


@app.route("/recall", methods=["GET"])
def recall():
    date_filter = request.args.get("date")
    keyword = request.args.get("keyword", "")
    if date_filter and not re.match(r"^\d{4}-\d{2}-\d{2}$", date_filter):
        return jsonify({"status": "error", "error": "invalid date"}), 400
    if len(keyword) > 100:
        return jsonify({"status": "error", "error": "keyword too long"}), 400

    entries = []
    if os.path.exists(RECALL_FILE):
        with open(RECALL_FILE) as f:
            for line in f:
                try:
                    entry = json.loads(line)
                except json.JSONDecodeError:
                    continue
                if date_filter and not entry.get("timestamp", "").startswith(date_filter):
                    continue
                if keyword and keyword.lower() not in json.dumps(entry).lower():
                    continue
                entries.append(entry)
    return jsonify({"status": "ok", "entries": entries})

@app.route('/search', methods=['POST'])
def search():
    query = request.json.get('query', '')
    top_k = int(request.json.get('top_k', 5))
    results = faiss_utils.search(query, top_k=top_k)
    return jsonify({'results': results})

@app.route('/reindex', methods=['POST'])
def reindex_endpoint():
    faiss_utils.reindex()
    return jsonify({'status': 'reindexed'})

def _periodic_reindex(interval):
    faiss_utils.reindex()
    Timer(interval, _periodic_reindex, [interval]).start()

@app.route("/config", methods=["GET", "POST"])
def config():
    if request.method == "GET":
        key = request.args.get("key")
        cfg = load_config()
        if not key:
            return jsonify({"status": "ok", "config": cfg})
        if not valid_key(key):
            return jsonify({"status": "error", "error": "invalid key"}), 400
        parts = key.split(".")
        val = cfg
        for p in parts:
            if isinstance(val, dict) and p in val:
                val = val[p]
            else:
                return jsonify({"status": "error", "error": "key not found"}), 404
        return jsonify({"status": "ok", "value": val})

    # POST => update
    data = request.get_json(silent=True) or {}
    key = data.get("key")
    new_value = data.get("value")
    if not key or not valid_key(key):
        return jsonify({"status": "error", "error": "invalid key"}), 400
    cfg = load_config()
    parts = key.split(".")
    current = cfg
    for p in parts[:-1]:
        if p not in current or not isinstance(current[p], dict):
            current[p] = {}
        current = current[p]
    current[parts[-1]] = new_value
    try:
        save_config(cfg)
    except Exception as e:
        return jsonify({"status": "error", "error": str(e)}), 500
    return jsonify({"status": "ok", "value": new_value})

if __name__ == '__main__':
    # reindex every 5 minutes
    _periodic_reindex(300)
    app.run(host='0.0.0.0', port=5000)<|MERGE_RESOLUTION|>--- conflicted
+++ resolved
@@ -2,16 +2,11 @@
 from threading import Timer
 import faiss_utils
 import subprocess
-<<<<<<< HEAD
-from threading import Timer
-import faiss_utils
-=======
 import os
 
 
 MEMORY_DIR = os.path.join(BASE_DIR, "agent_memory")
 CONFIG_FILE = os.path.join(MEMORY_DIR, "static_config.json")
->>>>>>> 77339b61
 
 app = Flask(__name__)
 
@@ -139,4 +134,4 @@
 if __name__ == '__main__':
     # reindex every 5 minutes
     _periodic_reindex(300)
-    app.run(host='0.0.0.0', port=5000)+   app.run(host='0.0.0.0', port=5000)