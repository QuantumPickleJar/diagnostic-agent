--- conflicted
+++ resolved
@@ -19,19 +19,22 @@
       - /etc:/host/etc:ro
       # Add Docker socket for container monitoring
       - /var/run/docker.sock:/var/run/docker.sock:ro
+      # Mount host network and system info for diagnostics
+      - /proc:/host/proc:ro
+      - /sys:/host/sys:ro
+      - /etc:/host/etc:ro
+      # Add Docker socket for container monitoring
+      - /var/run/docker.sock:/var/run/docker.sock:ro
     environment:
       - PYTHONUNBUFFERED=1
       - HOST=0.0.0.0
-<<<<<<< HEAD
       - PORT=5000
-=======
-      - PORT=8080
->>>>>>> 5e307cf9
       - DEBUG=false
       - PYTHONDONTWRITEBYTECODE=1
       - PYTHONPATH=/app
       # Optionally specify TinyLlama model path if available
       - TINYLLAMA_MODEL_PATH=/app/models/tinyllama.gguf
+    command: ["python3", "smart_agent_frontend.py"]
     command: ["python3", "smart_agent_frontend.py"]
     restart: unless-stopped
     # Network mode to access host network stack for diagnostics
@@ -41,7 +44,15 @@
       - NET_ADMIN
       - NET_RAW
       - SYS_ADMIN
+    # Network mode to access host network stack for diagnostics
+    network_mode: "host"
+    privileged: false
+    cap_add:
+      - NET_ADMIN
+      - NET_RAW
+      - SYS_ADMIN
     healthcheck:
+      test: ["CMD", "curl", "-f", "http://localhost:8080/health"]
       test: ["CMD", "curl", "-f", "http://localhost:8080/health"]
       interval: 30s
       timeout: 15s
