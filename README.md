# === Diagnostic Journalist Agent Blueprint ===

## SYSTEM DESIGN COMPONENTS
-------------------------
This file describes the structural design for the "Diagnostic Journalist" agent
running on a Raspberry Pi 4 with optional SSH bridge to a more capable dev machine.

# == CORE COMPONENTS ==


# == LOCAL MODEL SETUP INSTRUCTIONS ==
Recommended lightweight quantized models for Raspberry Pi 4 (4GB RAM):
- TinyLlama: https://huggingface.co/TheBloke/TinyLlama-1.1B-Chat-GGUF
- Phi-2: https://huggingface.co/TheBloke/phi-2-GGUF
- Download and place model files in /home/pi/models/

# [A] OpenInterpreter Installation:
```sh
git clone https://github.com/KillianLucas/open-interpreter.git
cd open-interpreter
pip install -e .
```

# [B] SSH Bridge Stub (dev machine not yet ready):
- Add SSH public key to ~/.ssh/authorized_keys on dev machine
- Ensure port 2222 is open and the agent user has limited permissions

## Example command:
`wget https://huggingface.co/TheBloke/TinyLlama-1.1B-Chat-GGUF/resolve/main/tinyllama-1.1b-chat.Q4_K_M.gguf -O /home/pi/models/tinyllama.gguf`


# [1] PROMPT TEMPLATE (system_prompt.txt)
system_prompt = """
You are a diagnostic assistant called “Diagnostic Journalist.”
You run on a Raspberry Pi 4 in a low-resource environment with access to the local filesystem and shell.

---
Constraints:
- Time to reason: 10s to 30s
- Resource usage must be minimal
- Execute only permitted shell commands

---
Memory Access:
- Static facts stored in /agent_memory/static_config.json
- Diagnostic logs stored in /agent_memory/recall_log.jsonl
- Use Python scripts like lookup.py to retrieve memory facts

---
Behavior:
- Format all diagnostic outcomes as structured JSON
- Log each step to recall_log.jsonl
- If networked SSH bridge is available, you may delegate execution to the remote model

---
Fallback:
- If SSH target unreachable, use local LLM via llama.cpp with quantized model
- Confirm when fallback mode is engaged
"""

# [2] LOOKUP MODULE (lookup.py)
```py
import json
import sys

with open("/agent_memory/static_config.json") as f:
    config = json.load(f)

def get_fact(key):
    keys = key.split(".")
    val = config
    for k in keys:
        val = val.get(k)
        if val is None:
            print("[!] Not found")
            exit(1)
    print(val)

if __name__ == '__main__':
    get_fact(sys.argv[1])

# [3] MEMORY WRITER (memory.py)
import json, time

def log_event(task, result):
    entry = {
        "timestamp": time.strftime("%Y-%m-%dT%H:%M:%SZ", time.gmtime()),
        "task": task,
        "result": result
    }
    with open("/agent_memory/recall_log.jsonl", "a") as f:
        f.write(json.dumps(entry) + "\n")
```

# [3] MEMORY WRITER (memory.py)

```py

```

# [4] MODEL FALLBACK WRAPPER (run_agent.sh)
```sh


```

# == WEB FRONTEND SERVER ==
You can integrate this with Flask to expose a web API:

# [5] WEB SERVER ENTRYPOINT (web_agent.py)

```py
from flask import Flask, request, jsonify
import subprocess

app = Flask(__name__)

@app.route("/ask", methods=["POST"])
def ask():
    question = request.json.get("question")
    output = subprocess.run(["python3", "agent_cli.py", question], capture_output=True, text=True)
    return jsonify({"response": output.stdout})

if __name__ == '__main__':
    app.run(host="0.0.0.0", port=5000)
```

# == REMOTE MODEL OPTION ==
You can use the same prompt via Open Interpreter with SSH bridging
to a stronger model hosted on your dev machine:
`open-interpreter --shell "ssh pi@192.168.0.149" --system "$(cat system_prompt.txt)"`

# == DOCKER DEPLOYMENT SETUP ==

You can containerize this agent using Docker Compose:

## [6] docker-compose.yml

```
version: '3.8'
services:
  diagnostic_journalist:
    build: .
    volumes:
      - ./agent_memory:/app/agent_memory
      - ./models:/app/models
    ports:
      - "5000:5000"
    environment:
      - MODEL_PATH=/app/models/tinyllama.gguf
      - PROMPT_PATH=/app/system_prompt.txt
    deploy:
      resources:
        limits:
          cpus: '1.5'
          memory: '3G'
    restart: unless-stopped
```

# [7] Dockerfile

```dockerfile
FROM python:3.11-slim
WORKDIR /app
COPY . .
RUN pip install flask faiss-cpu
CMD ["python3", "web_agent.py"]
```
This setup allows persistent memory across restarts and logs to be retained for FAISS embedding.

Use `docker-compose up --build` to deploy.

== STALE LOOKUP HANDLING ==
Agent should timestamp last config load. If older than X mins or if lookup fails:

- Prompt user to re-verify fact

- Flag entry as outdated in log

- Optionally store a `last_verified` key per config item

== CLI-THEMED FRONTEND ==
 To be served via Flask/static directory:

- static/index.html (mocked after ChatGPT with terminal font, dark theme, and monospaced output)

Will include: input box, streamed output area, scrollback, and FAISS search button

<<<<<<< HEAD
== TODO ==

- Serve front-end with instructions
- Add REST endpoints for memory recall and config management
- Add systemd support for local deploy without Docker if needed

== FAISS JOURNAL EMBEDDINGS ==
The agent uses Sentence Transformers to embed past task/result pairs. Install
the dependencies with:
```sh
pip install faiss-cpu sentence-transformers
```

`index_memory.py` will download the default model (`all-MiniLM-L6-v2`) on first
run. Make sure the Pi has internet access or pre-download the model and set
`SENTENCE_TRANSFORMERS_HOME` to its directory.

Run `python3 index_memory.py` to build `/agent_memory/embeddings.faiss` from
`recall_log.jsonl`. If the log is empty the script simply clears any previous
index. The Flask server exposes `/search` for nearest-neighbor lookup and
`/reindex` to rebuild the index. Embeddings are refreshed every five minutes
while the server is running.

=======

# == FAISS JOURNAL EMBEDDINGS ==
Run `python3 index_memory.py` to generate `/agent_memory/embeddings.faiss` from
`recall_log.jsonl`. The Flask server exposes `/search` for nearest-neighbor
lookup and `/reindex` to rebuild the index. Embeddings are refreshed every five
minutes while the server is running.
>>>>>>> 77339b61


# == STALE LOOKUP HANDLING ==
- Timestamp fact verification in static_config.json:
- Prompt user to re-verify fact if older than defined interval (e.g., 1 week)
- Flag entry as outdated in recall_log.jsonl

# == TODO ==
- Implement FAISS journal embeddings
- Serve front-end with instructions
- Add REST endpoints for memory recall and config management
- Add systemd support for local deploy without Docker if needed<|MERGE_RESOLUTION|>--- conflicted
+++ resolved
@@ -186,7 +186,6 @@
 
 Will include: input box, streamed output area, scrollback, and FAISS search button
 
-<<<<<<< HEAD
 == TODO ==
 
 - Serve front-end with instructions
@@ -210,14 +209,6 @@
 `/reindex` to rebuild the index. Embeddings are refreshed every five minutes
 while the server is running.
 
-=======
-
-# == FAISS JOURNAL EMBEDDINGS ==
-Run `python3 index_memory.py` to generate `/agent_memory/embeddings.faiss` from
-`recall_log.jsonl`. The Flask server exposes `/search` for nearest-neighbor
-lookup and `/reindex` to rebuild the index. Embeddings are refreshed every five
-minutes while the server is running.
->>>>>>> 77339b61
 
 
 # == STALE LOOKUP HANDLING ==
